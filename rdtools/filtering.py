--- conflicted
+++ resolved
@@ -1,4 +1,3 @@
-<<<<<<< HEAD
 import pandas as pd
 import numpy as np
 
@@ -12,9 +11,6 @@
         high_cutoff = np.inf
 
     return (normalized > low_cutoff) & (normalized < high_cutoff)
-=======
-'''Functions for filtering and subsetting PV system data.'''
->>>>>>> 7e0f1e45
 
 
 def poa_filter(poa, low_irradiance_cutoff=200, high_irradiance_cutoff=1200):
