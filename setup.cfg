# See the docstring in versioneer.py for instructions. Note that you must
# re-run 'versioneer.py setup' after changing this section, and commit the
# resulting files.

[versioneer]
VCS = git
style = pep440
versionfile_source = rdtools/_version.py
versionfile_build = rdtools/_version.py
tag_prefix = ''
parentdir_prefix = rdtools-

[metadata]
description-file = README.md

<<<<<<< HEAD
[bdist_wheel]
universal = 1
=======
[aliases]
test = pytest

[tool:pytest]
addopts = --verbose
>>>>>>> 0e07b979
<|MERGE_RESOLUTION|>--- conflicted
+++ resolved
@@ -13,13 +13,12 @@
 [metadata]
 description-file = README.md
 
-<<<<<<< HEAD
+
 [bdist_wheel]
 universal = 1
-=======
+
 [aliases]
 test = pytest
 
 [tool:pytest]
-addopts = --verbose
->>>>>>> 0e07b979
+addopts = --verbose